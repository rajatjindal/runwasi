--- conflicted
+++ resolved
@@ -8,23 +8,9 @@
 use containerd_shim_wasm::libcontainer_instance::LibcontainerInstance;
 use containerd_shim_wasm::libcontainer_instance::LinuxContainerExecutor;
 use containerd_shim_wasm::sandbox::error::Error;
-<<<<<<< HEAD
-use containerd_shim_wasm::sandbox::instance::Wait;
-use containerd_shim_wasm::sandbox::instance_utils::{
-    get_instance_root, instance_exists, maybe_open_stdio,
-};
-use containerd_shim_wasm::sandbox::{EngineGetter, Instance, InstanceConfig};
-use libc::{SIGINT, SIGKILL};
-use log::{debug, error};
-use nix::errno::Errno;
-use nix::sys::signal::Signal as NixSignal;
-use nix::sys::wait::{waitid, Id as WaitID, WaitPidFlag, WaitStatus};
-=======
 use containerd_shim_wasm::sandbox::instance::ExitCode;
 use containerd_shim_wasm::sandbox::instance_utils::maybe_open_stdio;
 use containerd_shim_wasm::sandbox::{EngineGetter, InstanceConfig};
-use libc::{dup2, STDERR_FILENO, STDIN_FILENO, STDOUT_FILENO};
->>>>>>> 78db911e
 use nix::unistd::close;
 use serde::{Deserialize, Serialize};
 use wasmedge_sdk::{
@@ -179,12 +165,8 @@
     use containerd_shim_wasm::function;
     use containerd_shim_wasm::sandbox::instance::Wait;
     use containerd_shim_wasm::sandbox::testutil::{has_cap_sys_admin, run_test_with_sudo};
-<<<<<<< HEAD
+    use containerd_shim_wasm::sandbox::Instance;
     use libc::{dup2, SIGKILL, STDERR_FILENO, STDIN_FILENO, STDOUT_FILENO};
-=======
-    use containerd_shim_wasm::sandbox::Instance;
-    use libc::SIGKILL;
->>>>>>> 78db911e
     use oci_spec::runtime::{ProcessBuilder, RootBuilder, SpecBuilder};
     use tempfile::{tempdir, TempDir};
 
@@ -203,14 +185,14 @@
 
     fn reset_stdio() {
         unsafe {
-            if STDIN_FD.is_some() {
-                dup2(STDIN_FD.unwrap(), STDIN_FILENO);
+            if let Some(stdin) = STDIN_FD {
+                let _ = dup2(stdin, STDIN_FILENO);
             }
-            if STDOUT_FD.is_some() {
-                dup2(STDOUT_FD.unwrap(), STDOUT_FILENO);
+            if let Some(stdout) = STDOUT_FD {
+                let _ = dup2(stdout, STDOUT_FILENO);
             }
-            if STDERR_FD.is_some() {
-                dup2(STDERR_FD.unwrap(), STDERR_FILENO);
+            if let Some(stderr) = STDERR_FD {
+                let _ = dup2(stderr, STDERR_FILENO);
             }
         }
     }
